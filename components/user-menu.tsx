'use client';

import { useState, useRef, useEffect } from 'react';
import Link from 'next/link';
import { User as UserIcon, Settings, LogOut, ChevronDown } from 'lucide-react';
import { useAuth } from '@/hooks/useAuth';
import { useParams, useRouter } from 'next/navigation';

interface UserMenuProps {
  onNavigate?: () => void;
}

export function UserMenu({ onNavigate }: UserMenuProps = {}) {
  const { user, logout } = useAuth();
  const [isOpen, setIsOpen] = useState(false);
  const menuRef = useRef<HTMLDivElement>(null);
  const params = useParams();
  const router = useRouter();
  const locale = params.locale as string;

  // Close menu when clicking outside
  useEffect(() => {
    const handleClickOutside = (event: MouseEvent) => {
      if (menuRef.current && !menuRef.current.contains(event.target as Node)) {
        setIsOpen(false);
      }
    };

    if (isOpen) {
      document.addEventListener('mousedown', handleClickOutside);
    }

    return () => {
      document.removeEventListener('mousedown', handleClickOutside);
    };
  }, [isOpen]);

  if (!user) return null;

  // Get user initials
  const getInitials = (name: string) => {
    const parts = name.split(' ');
    if (parts.length >= 2) {
      return `${parts[0][0]}${parts[1][0]}`.toUpperCase();
    }
    return name.substring(0, 2).toUpperCase();
  };

  const displayName = user.name || user.email;
  const initials = getInitials(displayName);
  const isAdmin = user.role === 'ADMIN';

  const handleLogout = async () => {
    try {
      await logout();
      setIsOpen(false);
      onNavigate?.();
      window.location.href = `/${locale}`;
<<<<<<< HEAD
    } catch {
=======
    } catch (error) {
>>>>>>> d4d8de51
      // Forzar limpieza local y redirección incluso si hay error
      setIsOpen(false);
      onNavigate?.();
      window.location.href = `/${locale}`;
    }
  };

  const handleMenuItemClick = () => {
    setIsOpen(false);
    onNavigate?.();
  };

  const handleAvatarClick = () => {
    if (isAdmin) {
      router.push(`/${locale}/admin/cursos`);
    } else {
      setIsOpen(!isOpen);
    }
  };

  return (
    <div
      className='relative'
      ref={menuRef}
    >
      {/* Trigger Button */}
      <button
        onClick={() => setIsOpen(!isOpen)}
        className='flex items-center gap-2 px-3 py-2 rounded-lg hover:bg-muted transition-colors'
      >
        {/* Avatar - clickeable para admin */}
        <div
          onClick={(e) => {
            e.stopPropagation();
            handleAvatarClick();
          }}
          className={`w-8 h-8 rounded-full bg-[#f9bbc4] text-white flex items-center justify-center text-sm font-semibold ${
            isAdmin ? 'cursor-pointer hover:bg-[#eba2a8] transition-colors' : ''
          }`}
        >
          {initials}
        </div>

        {/* Name (hidden on mobile) */}
        <div className='hidden md:flex flex-col items-start'>
          <span className='text-sm font-medium text-foreground'>
            {displayName}
          </span>
          <span
            className={`text-xs px-2 py-0.5 rounded-full ${
              isAdmin
                ? 'bg-[#EBA2A8]/20 text-[#660e1b] dark:bg-[#EBA2A8]/30 dark:text-[#EBA2A8]'
                : 'bg-[#FBE8EA] text-[#660e1b] dark:bg-[#F7CBCB]/30 dark:text-[#F7CBCB]'
            }`}
          >
            {isAdmin ? 'Administrador' : 'Estudiante'}
          </span>
        </div>

        <ChevronDown
          className={`w-4 h-4 text-muted-foreground transition-transform ${
            isOpen ? 'rotate-180' : ''
          }`}
        />
      </button>

      {/* Dropdown Menu */}
      {isOpen && (
        <div className='absolute right-0 mt-2 w-full sm:w-72 bg-card border border-border rounded-lg shadow-lg py-2 z-50'>
          {/* User Info (visible on mobile) */}
          <div className='md:hidden px-4 py-3 border-b border-border'>
            <p className='text-sm font-medium text-foreground'>{displayName}</p>
            <p className='text-xs text-muted-foreground mt-1'>{user.email}</p>
            <span
              className={`inline-block mt-2 text-xs px-2 py-1 rounded-full ${
                isAdmin
                  ? 'bg-[#EBA2A8]/20 text-[#660e1b] dark:bg-[#EBA2A8]/30 dark:text-[#EBA2A8]'
                  : 'bg-[#FBE8EA] text-[#660e1b] dark:bg-[#F7CBCB]/30 dark:text-[#F7CBCB]'
              }`}
            >
              {isAdmin ? 'Administrador' : 'Estudiante'}
            </span>
          </div>

          {/* Menu Items */}
          <div className='py-1'>
            {/* Admin: Panel Admin primero */}
            {isAdmin && (
              <Link
                href={`/${locale}/admin/cursos`}
                onClick={handleMenuItemClick}
                className='flex items-center gap-3 px-4 py-3 text-sm text-foreground hover:bg-muted transition-colors active:bg-muted/80'
              >
                <Settings className='w-5 h-5' />
                <span className='font-medium'>Panel Admin</span>
              </Link>
            )}

            <Link
              href={`/${locale}/mi-cuenta`}
              onClick={handleMenuItemClick}
              className='flex items-center gap-3 px-4 py-3 text-sm text-foreground hover:bg-muted transition-colors active:bg-muted/80'
            >
              <UserIcon className='w-5 h-5' />
              <span className='font-medium'>Mi Cuenta</span>
            </Link>
          </div>

          {/* Separator */}
          <div className='my-1 border-t border-border' />

          {/* Logout */}
          <button
            onClick={handleLogout}
            className='w-full flex items-center gap-3 px-4 py-3 text-sm text-red-600 dark:text-red-400 hover:bg-muted transition-colors active:bg-muted/80'
          >
            <LogOut className='w-5 h-5' />
            <span className='font-medium'>Cerrar Sesión</span>
          </button>
        </div>
      )}
    </div>
  );
}<|MERGE_RESOLUTION|>--- conflicted
+++ resolved
@@ -56,11 +56,7 @@
       setIsOpen(false);
       onNavigate?.();
       window.location.href = `/${locale}`;
-<<<<<<< HEAD
-    } catch {
-=======
     } catch (error) {
->>>>>>> d4d8de51
       // Forzar limpieza local y redirección incluso si hay error
       setIsOpen(false);
       onNavigate?.();
